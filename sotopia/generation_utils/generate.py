import re
from typing import Type, TypeVar, cast

import langchain
from beartype import beartype
from langchain.chains import (
    ConversationChain,
    LLMChain,
    SimpleSequentialChain,
)
from langchain.chat_models import ChatOpenAI
from langchain.llms import OpenAI
from langchain.memory import ConversationBufferMemory
from langchain.output_parsers import PydanticOutputParser
from langchain.prompts import (
    ChatPromptTemplate,
    HumanMessagePromptTemplate,
    PromptTemplate,
)
from langchain.schema import HumanMessage
from pydantic import BaseModel, Field, validator
from typing_extensions import Literal

LLM_Name = Literal["gpt-3.5-turbo", "text-davinci-003", "gpt-4"]


OutputType = TypeVar("OutputType", bound=BaseModel)


class Script(BaseModel):
    scenario: str = Field(description="scenario of the episode")
    p1_background: str = Field(description="background of participant 1")
    p2_background: str = Field(description="background of participant 2")
    p1_goal: str = Field(description="goal of participant 1")
    p2_goal: str = Field(description="goal of participant 2")
    conversation: list[tuple[int, str]] = Field(
        description="conversation between participants"
    )
    p1_rate: int = Field(
        description="rating of participant 1, on the scale of 1 to 10"
    )
    p2_rate: int = Field(
        description="rating of participant 2, on the scale of 1 to 10"
    )


class ScriptBackground(BaseModel):
    scenario: str = Field(description="scenario of the episode")
    p1_name: str = Field(description="name of participant 1")
    p2_name: str = Field(description="name of participant 2")
    p1_background: str = Field(description="background of participant 1")
    p2_background: str = Field(description="background of participant 2")
    p1_goal: str = Field(description="goal of participant 1")
    p2_goal: str = Field(description="goal of participant 2")


class ScriptEnvironmentResponse(BaseModel):
    terminate: bool = Field(description="whether the episode should terminate")
    p1_rate: int | None = Field(
        description="rating of participant 1, on the scale of 1 to 10"
    )
    p2_rate: int | None = Field(
        description="rating of participant 2, on the scale of 1 to 10"
    )


class AgentAction(BaseModel):
    action_type: Literal["none", "speak"] = Field(
        description="whether to speak at this turn or choose to not do anything"
    )
    utterance: str = Field(description="the utterance if choose to speak")


class ScriptPydanticOutputParser(PydanticOutputParser):
    def __init__(self, pydantic_object: Type[BaseModel] = Script) -> None:
        super(ScriptPydanticOutputParser, self).__init__(
            pydantic_object=Script
        )

    def parse(self, text: str) -> Script:
        # remove trailing commas before ) or ] from text
        text = re.sub(r",\s*(\)|\])", r"\1", text)
        return cast(Script, super().parse(text))

    def get_format_instructions(self) -> str:
        format_instruction = super().get_format_instructions()
        return (
            format_instruction
            + "conversation is a list of tuples, where the first element is the speaker id (1 or 2) and the second element is the message. Don't leave trailing commas."
        )


@beartype
def obtain_chain(
    model_name: LLM_Name, template: str, input_variables: list[str]
) -> LLMChain:
    """
    Using langchain to sample profiles for participants
    """
    match model_name:
        case "gpt-3.5-turbo" | "gpt-4":
            human_message_prompt = HumanMessagePromptTemplate(
                prompt=PromptTemplate(
                    template=template,
                    input_variables=input_variables,
                )
            )
            chat_prompt_template = ChatPromptTemplate.from_messages(
                [human_message_prompt]
            )
            chat = ChatOpenAI(model_name=model_name)  # type: ignore[call-arg]
            chain = LLMChain(llm=chat, prompt=chat_prompt_template)
            return chain
        case "text-davinci-003":
            # Warning: no interactive mode for 003
            llm = OpenAI(model_name=model_name)  # type: ignore[call-arg]
            prompt = PromptTemplate(
                input_variables=input_variables,
                template=template,
            )
            chain = LLMChain(llm=llm, prompt=prompt)
            return chain
        case _:
            raise ValueError(f"Invalid model name: {model_name}")


@beartype
def generate(
    model_name: LLM_Name,
    template: str,
    input_values: dict[str, str],
    output_struct: Type[OutputType],
    output_parser: Type[PydanticOutputParser] = PydanticOutputParser,
) -> OutputType:
    input_variables = re.findall(r"{(.*?)}", template)
    assert set(input_variables) == set(
        list(input_values.keys()) + ["format_instructions"]
    ), f"The variables in the template must match input_values except for format_instructions. Got {sorted(input_values.keys())}, expect {sorted(input_variables)}"
    chain = obtain_chain(
        model_name=model_name,
        template=template,
        input_variables=input_variables,
    )
    parser = output_parser(pydantic_object=output_struct)
    if "format_instructions" not in input_values:
        input_values["format_instructions"] = parser.get_format_instructions()
    result = chain.predict(template=template, **input_values)
    parsed_result = cast(OutputType, parser.parse(result))
    return parsed_result


@beartype
def generate_episode(
    model_name: LLM_Name,
    participants: str = "Jack (a greedy person), Rose",
    topic: str = "lawsuit",
    extra_info: str = "",
) -> Script:
    """
    Using langchain to generate an example episode
    """
    return generate(
        model_name=model_name,
        template="""
            Given {participants}, and {topic},
            generate an episode as one would do in a movie script. Please use the following format:
            {format_instructions}
            Use the following extra info if given: {extra_info}
        """,
        input_values=dict(
            participants=participants,
            topic=topic,
            extra_info=extra_info,
        ),
        output_struct=Script,
        output_parser=ScriptPydanticOutputParser,
    )


@beartype
def generate_background(
    model_name: LLM_Name,
    participants: str = "Jack (a greedy person), Rose",
    topic: str = "lawsuit",
    extra_info: str = "Jack speaks first, Rose speaks second",
) -> ScriptBackground:
    """
    Using langchain to generate an example episode
    """
    template = """
            Given {participants}, and {topic},
            generate a background as one would do in a movie script. Please use the following format:
            {format_instructions}
            Use the following extra info if given: {extra_info}
    """
    return generate(
        model_name=model_name,
        template="""
            Given {participants}, and {topic},
            generate a background as one would do in a movie script. Please use the following format:
            {format_instructions}
            Use the following extra info if given: {extra_info}
        """,
        input_values=dict(
            participants=participants,
            topic=topic,
            extra_info=extra_info,
        ),
        output_struct=ScriptBackground,
    )


@beartype
def generate_environment_response(
    model_name: LLM_Name, history: str, action: dict[str, str]
) -> ScriptEnvironmentResponse:
    """
    Using langchain to generate an example episode
    """
    assert len(action) == 2
    agent_a, agent_b = list(action.keys())
    return generate(
        model_name=model_name,
        template="""
            Here is the history of the conversation: {history},
            At this point,
            {agent_a} {action_a},
            {agent_b} {action_b},
            Is the conversation finished? How well does participants finish their goals? Please use the following format:
            {format_instructions}
        """,
        input_values=dict(
            history=history,
            agent_a=agent_a,
            action_a=action[agent_a],
            agent_b=agent_b,
            action_b=action[agent_b],
        ),
        output_struct=ScriptEnvironmentResponse,
    )


@beartype
def generate_action(
    model_name: LLM_Name, history: str, agent: str
) -> AgentAction:
    """
    Using langchain to generate an example episode
    """
    template = """
            You are {agent},
            Here is the history of the episode: {history},
            What do you do next? You can choose from the following actions:
            (1) say something, please reply with message you want to say
<<<<<<< HEAD
            (2) do nothing, please reply with action you want to take
            Only ouput the action instead of the number
=======
            (2) say nothing, wait for the other party to say something
>>>>>>> 39db72b0
    """
    input_variable = re.findall(r"{(.*?)}", template)
    chain = obtain_chain(model_name, template, input_variable)
    result = chain.predict(
        history=history,
        agent=agent,
        action="",
    )
    return generate(
        model_name=model_name,
        template="""
            You are {agent},
            Here is the history of the episode: {history},
            What do you do next? You can choose from the following actions:
            (1) say something, please reply with message you want to say
            (2) do nothing, please reply with action you want to take
            Only ouput the action instead of the number
        """,
        input_values=dict(agent=agent, history=history),
        output_struct=AgentAction,
    )


@beartype
def process_history(script: ScriptBackground | Script | dict[str, str]) -> str:
    """
    Format the script background
    """
    result = ""
    if isinstance(script, ScriptBackground | Script):
        script = script.dict()
        results = "The initial observation\n\n"
    for key, value in script.items():
        if value:
            result += f"{key}: {value} \n"
    return result<|MERGE_RESOLUTION|>--- conflicted
+++ resolved
@@ -252,12 +252,10 @@
             Here is the history of the episode: {history},
             What do you do next? You can choose from the following actions:
             (1) say something, please reply with message you want to say
-<<<<<<< HEAD
-            (2) do nothing, please reply with action you want to take
-            Only ouput the action instead of the number
-=======
             (2) say nothing, wait for the other party to say something
->>>>>>> 39db72b0
+
+            Your action should following the given format:
+            {format_instructions}
     """
     input_variable = re.findall(r"{(.*?)}", template)
     chain = obtain_chain(model_name, template, input_variable)
